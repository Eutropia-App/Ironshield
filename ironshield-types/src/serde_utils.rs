use base64::Engine;
use serde::{Deserialize, Deserializer, Serializer};

/// Custom serialization for 64-byte arrays (Ed25519 signatures).
pub fn serialize_signature<S>(signature: &[u8; 64], serializer: S) -> Result<S::Ok, S::Error>
where
    S: Serializer,
{
    serializer.serialize_bytes(signature)
}

/// Custom deserialization for 64-byte arrays (Ed25519 signatures).
pub fn deserialize_signature<'de, D>(deserializer: D) -> Result<[u8; 64], D::Error>
where
    D: Deserializer<'de>,
{
    use serde::de::Error;
    let bytes: Vec<u8> = Vec::deserialize(deserializer)?;

    if bytes.len() != 64 {
        return Err(Error::custom(format!("Expected 64 bytes, got {}", bytes.len())));
    }

    let mut array = [0u8; 64];
    array.copy_from_slice(&bytes);
    Ok(array)
}

/// Custom serialization for 32-byte arrays (challenge params, public keys).
pub fn serialize_32_bytes<S>(bytes: &[u8; 32], serializer: S) -> Result<S::Ok, S::Error>
where
    S: Serializer,
{
    serializer.serialize_bytes(bytes)
}

/// Custom deserialization for 32-byte arrays (challenge params, public keys).
pub fn deserialize_32_bytes<'de, D>(deserializer: D) -> Result<[u8; 32], D::Error>
where
    D: Deserializer<'de>,
{
    use serde::de::Error;
    let bytes: Vec<u8> = Vec::deserialize(deserializer)?;

    if bytes.len() != 32 {
        return Err(Error::custom(format!("Expected 32 bytes, got {}", bytes.len())));
    }

    let mut array = [0u8; 32];
    array.copy_from_slice(&bytes);
    Ok(array)
}

/// Encodes a concatenated string into a Base64 URL-safe
/// format without padding.
///
/// Intended for use with a concatenated string generated
/// from the function `concat_struct`.
/// Encodes using base64url encoding (RFC 4648, Section 5).
///
/// # Arguments
/// * `concat_string`: The string to be encoded, typically
///                    concatenated from the function
///                    `concat_struct`.
///
/// # Returns
/// * A Base64 URL-safe encoded string without padding.
pub fn concat_struct_base64url_encode(concat_string: &str) -> String {
    base64::engine::general_purpose::URL_SAFE_NO_PAD.encode(concat_string.as_bytes())
}

/// Decodes a Base64 URL-safe encoded string into a
/// concatenated string.
///
/// Intended for use with a Base64 URL-safe encoded string
/// generated from the function
/// `concat_struct_base64url_encode`.
///
/// # Arguments
/// * `encoded_string`: The Base64 URL-safe encoded string
///                     to decode.
///
/// # Returns
/// * A Result containing the decoded string or an error
///   if decoding fails.
///
/// # Errors
/// * Returns a `base64::DecodeError` if the input string
///   is not valid Base64 URL-safe encoded.
pub fn concat_struct_base64url_decode(encoded_string: String) -> Result<String, String> {
    let decoded_bytes: Vec<u8> = base64::engine::general_purpose::URL_SAFE_NO_PAD
        .decode(encoded_string)
        .map_err(|e: base64::DecodeError| format!("Base64 decode error: {}", e))?;

    String::from_utf8(decoded_bytes)
<<<<<<< HEAD
        .map_err(|e| format!("UTF-8 conversion error: {}", e))
}
=======
        .map_err(|e: std::string::FromUtf8Error| format!("UTF-8 conversion error: {}", e))
} 
>>>>>>> f260a572
<|MERGE_RESOLUTION|>--- conflicted
+++ resolved
@@ -1,7 +1,7 @@
 use base64::Engine;
 use serde::{Deserialize, Deserializer, Serializer};
 
-/// Custom serialization for 64-byte arrays (Ed25519 signatures).
+/// Custom serialization for 64-byte arrays (Ed25519 signatures)
 pub fn serialize_signature<S>(signature: &[u8; 64], serializer: S) -> Result<S::Ok, S::Error>
 where
     S: Serializer,
@@ -9,24 +9,24 @@
     serializer.serialize_bytes(signature)
 }
 
-/// Custom deserialization for 64-byte arrays (Ed25519 signatures).
+/// Custom deserialization for 64-byte arrays (Ed25519 signatures)
 pub fn deserialize_signature<'de, D>(deserializer: D) -> Result<[u8; 64], D::Error>
 where
     D: Deserializer<'de>,
 {
     use serde::de::Error;
     let bytes: Vec<u8> = Vec::deserialize(deserializer)?;
-
+    
     if bytes.len() != 64 {
         return Err(Error::custom(format!("Expected 64 bytes, got {}", bytes.len())));
     }
-
+    
     let mut array = [0u8; 64];
     array.copy_from_slice(&bytes);
     Ok(array)
 }
 
-/// Custom serialization for 32-byte arrays (challenge params, public keys).
+/// Custom serialization for 32-byte arrays (challenge params, public keys)
 pub fn serialize_32_bytes<S>(bytes: &[u8; 32], serializer: S) -> Result<S::Ok, S::Error>
 where
     S: Serializer,
@@ -34,35 +34,35 @@
     serializer.serialize_bytes(bytes)
 }
 
-/// Custom deserialization for 32-byte arrays (challenge params, public keys).
+/// Custom deserialization for 32-byte arrays (challenge params, public keys)
 pub fn deserialize_32_bytes<'de, D>(deserializer: D) -> Result<[u8; 32], D::Error>
 where
     D: Deserializer<'de>,
 {
     use serde::de::Error;
     let bytes: Vec<u8> = Vec::deserialize(deserializer)?;
-
+    
     if bytes.len() != 32 {
         return Err(Error::custom(format!("Expected 32 bytes, got {}", bytes.len())));
     }
-
+    
     let mut array = [0u8; 32];
     array.copy_from_slice(&bytes);
     Ok(array)
 }
 
-/// Encodes a concatenated string into a Base64 URL-safe
+/// Encodes a concatenated string into a Base64 URL-safe 
 /// format without padding.
-///
+/// 
 /// Intended for use with a concatenated string generated
-/// from the function `concat_struct`.
+/// from the function `concat_struct`. 
 /// Encodes using base64url encoding (RFC 4648, Section 5).
-///
+/// 
 /// # Arguments
-/// * `concat_string`: The string to be encoded, typically
-///                    concatenated from the function
+/// * `concat_string`: The string to be encoded, typically 
+///                    concatenated from the function 
 ///                    `concat_struct`.
-///
+/// 
 /// # Returns
 /// * A Base64 URL-safe encoded string without padding.
 pub fn concat_struct_base64url_encode(concat_string: &str) -> String {
@@ -71,21 +71,21 @@
 
 /// Decodes a Base64 URL-safe encoded string into a
 /// concatenated string.
-///
+/// 
 /// Intended for use with a Base64 URL-safe encoded string
-/// generated from the function
+/// generated from the function 
 /// `concat_struct_base64url_encode`.
-///
+/// 
 /// # Arguments
-/// * `encoded_string`: The Base64 URL-safe encoded string
+/// * `encoded_string`: The Base64 URL-safe encoded string 
 ///                     to decode.
-///
+/// 
 /// # Returns
-/// * A Result containing the decoded string or an error
+/// * A Result containing the decoded string or an error 
 ///   if decoding fails.
-///
+/// 
 /// # Errors
-/// * Returns a `base64::DecodeError` if the input string
+/// * Returns a `base64::DecodeError` if the input string 
 ///   is not valid Base64 URL-safe encoded.
 pub fn concat_struct_base64url_decode(encoded_string: String) -> Result<String, String> {
     let decoded_bytes: Vec<u8> = base64::engine::general_purpose::URL_SAFE_NO_PAD
@@ -93,10 +93,5 @@
         .map_err(|e: base64::DecodeError| format!("Base64 decode error: {}", e))?;
 
     String::from_utf8(decoded_bytes)
-<<<<<<< HEAD
-        .map_err(|e| format!("UTF-8 conversion error: {}", e))
-}
-=======
         .map_err(|e: std::string::FromUtf8Error| format!("UTF-8 conversion error: {}", e))
-} 
->>>>>>> f260a572
+} 